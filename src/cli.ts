#!/usr/bin/env node
import { Command } from "commander";
import fs from "fs/promises";
import path from "path";
import { fileURLToPath } from "url";
<<<<<<< HEAD
import { listPdfs, testList, join, JoinItem } from "./join-pdf.js";
=======
import { listPdfs, validateList, join, JoinItem } from "./join-pdf.js";

// Dynamically resolve version from package.json
const __filename = fileURLToPath(import.meta.url);
const __dirname = path.dirname(__filename);
const pkgPath = path.resolve(__dirname, "../package.json");

let version = "0.0.0";
try {
  const pkgData = JSON.parse(await fs.readFile(pkgPath, "utf8"));
  version = pkgData.version || version;
} catch {
  console.warn("⚠️ Could not read version from package.json, defaulting to 0.0.0");
}
>>>>>>> 142dfb5d

// Dynamically resolve version from package.json
const __filename = fileURLToPath(import.meta.url);
const __dirname = path.dirname(__filename);
const pkgPath = path.resolve(__dirname, "../package.json");

let version = "0.0.0";
try {
  const pkgData = JSON.parse(await fs.readFile(pkgPath, "utf8"));
  version = pkgData.version || version;
} catch {
  console.warn("⚠️ Could not read version from package.json, defaulting to 0.0.0");
}

const program = new Command();

program
    .name("join-pdf")
    .description("Join and manage PDF files with flexible page selection")
    .version(version);

/**
 * Helper: parse a --pages string into JoinItem[]
 * Example: "0:1,blank,1:2-4,0:5"
 */
function parsePagesArg(arg: string): JoinItem[] {
  const items: JoinItem[] = [];
  const tokens = arg.split(",").map((t) => t.trim());

  for (const token of tokens) {
    if (!token || token.toLowerCase() === "blank") {
      items.push({ blank: true });
      continue;
    }

    const match = /^(\d+):([\d]+(?:-[\d]+)?)$/.exec(token);
    if (!match) {
      throw new Error(
          `Invalid --pages token "${token}". Use format "pdfIndex:page" or "pdfIndex:start-end" or "blank".`
      );
    }

    const pdf = parseInt(match[1], 10);
    const page = match[2].includes("-") ? match[2] : parseInt(match[2], 10);

    items.push({ pdf, page });
  }

  return items;
}

/**
 * LIST COMMAND
 */
program
    .command("list")
    .description("List all PDFs with their total page counts")
    .argument("<pdf...>", "PDF file paths")
    .action(async (pdfs: string[]) => {
      try {
        const info = await listPdfs(pdfs);
        console.table(info);
      } catch (err) {
        console.error("❌ Error listing PDFs:", (err as Error).message);
        process.exit(1);
      }
    });

/**
 * TEST COMMAND
 */
program
    .command("validate")
    .description("Validate a join list against PDFs (check page existence, usage, etc.)")
    .argument("<pdf...>", "PDF file paths")
    .option("-j, --join <file>", "JSON file defining join list")
    .option("-p, --pages <definition>", "Inline page definition (e.g. '0:1,blank,1:2-5')")
    .action(async (pdfs: string[], options) => {
      try {
        let joinData: JoinItem[] = [];

        if (options.join && options.pages) {
          throw new Error("Use either --join or --pages, not both.");
        }

        if (options.join) {
          joinData = JSON.parse(await fs.readFile(options.join, "utf8"));
        } else if (options.pages) {
          joinData = parsePagesArg(options.pages);
        } else {
          throw new Error("You must specify either --join <file> or --pages <definition>");
        }

<<<<<<< HEAD
        const result = await testList(pdfs, joinData);
=======
        const result = await validateList(pdfs, joinData);
>>>>>>> 142dfb5d

        if (result.errors.length) {
          console.error("\n⚠️  Validation Errors:");
          result.errors.forEach((e) => console.error(" - " + e));
        } else {
          console.log("✅ No validation errors found.");
        }

        console.log("\n📘 Usage Summary:");
        for (const u of result.usage) {
          const usedCount = Object.entries(u.usedPages)
              .map(([page, count]) => `${page}(${count}×)`)
              .join(", ");
          console.log(
              `- ${path.basename(u.file)}: ${usedCount || "no pages used"} / total ${u.totalPages}`
          );
        }
      } catch (err) {
        console.error("❌ Error testing join list:", (err as Error).message);
        process.exit(1);
      }
    });

/**
 * JOIN COMMAND
 */
program
    .command("join")
    .description("Join PDFs according to join list or inline page definition")
    .argument("<pdf...>", "PDF file paths")
    .option("-j, --join <file>", "JSON file defining join list")
    .option("-p, --pages <definition>", "Inline page definition (e.g. '0:1,blank,1:2-5')")
    .option("-o, --out <file>", "Output PDF file name", "output.pdf")
    .action(async (pdfs: string[], options) => {
      try {
        let joinData: JoinItem[] = [];

        if (options.join && options.pages) {
          throw new Error("Use either --join or --pages, not both.");
        }

        if (options.join) {
          joinData = JSON.parse(await fs.readFile(options.join, "utf8"));
        } else if (options.pages) {
          joinData = parsePagesArg(options.pages);
        } else {
          throw new Error("You must specify either --join <file> or --pages <definition>");
        }

        console.log(`📄 Combining ${pdfs.length} PDFs...`);

        const bytes = await join(pdfs, joinData);
        await fs.writeFile(options.out, bytes);

        console.log(`✅ Output written to ${options.out}`);
      } catch (err) {
        console.error("❌ Error joining PDFs:", (err as Error).message);
        process.exit(1);
      }
    });

program.parseAsync(process.argv);<|MERGE_RESOLUTION|>--- conflicted
+++ resolved
@@ -3,24 +3,7 @@
 import fs from "fs/promises";
 import path from "path";
 import { fileURLToPath } from "url";
-<<<<<<< HEAD
-import { listPdfs, testList, join, JoinItem } from "./join-pdf.js";
-=======
 import { listPdfs, validateList, join, JoinItem } from "./join-pdf.js";
-
-// Dynamically resolve version from package.json
-const __filename = fileURLToPath(import.meta.url);
-const __dirname = path.dirname(__filename);
-const pkgPath = path.resolve(__dirname, "../package.json");
-
-let version = "0.0.0";
-try {
-  const pkgData = JSON.parse(await fs.readFile(pkgPath, "utf8"));
-  version = pkgData.version || version;
-} catch {
-  console.warn("⚠️ Could not read version from package.json, defaulting to 0.0.0");
-}
->>>>>>> 142dfb5d
 
 // Dynamically resolve version from package.json
 const __filename = fileURLToPath(import.meta.url);
@@ -114,11 +97,7 @@
           throw new Error("You must specify either --join <file> or --pages <definition>");
         }
 
-<<<<<<< HEAD
-        const result = await testList(pdfs, joinData);
-=======
         const result = await validateList(pdfs, joinData);
->>>>>>> 142dfb5d
 
         if (result.errors.length) {
           console.error("\n⚠️  Validation Errors:");
