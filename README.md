# join-pdf 🧩🧩🧩

A **Node.js + TypeScript** module and CLI tool to **combine multiple PDF files** with full control over page order, duplication, and insertion of blank pages.  
You can use it as a **CLI command** or as a **programmatic library** inside your Node projects.

---

## Installation

```bash
# install locally in your project
npm install join-pdf

# or install globally to use as a CLI command
npm install -g join-pdf
```

---

## CLI Usage

Once installed globally, you can use the `join-pdf` command directly in your terminal.

### Basic Syntax

```bash
join-pdf [command] [options]
```

---

### Commands

#### 1. `list`

Lists all PDFs and their total page counts.

```bash
join-pdf list file1.pdf file2.pdf file3.pdf
```

**Example Output:**

```
┌─────────┬────────────┬──────────────┐
│ (index) │ file       │ totalPages   │
├─────────┼────────────┼──────────────┤
│ 0       │ file1.pdf  │ 12           │
│ 1       │ file2.pdf  │ 7            │
└─────────┴────────────┴──────────────┘
```

---

<<<<<<< HEAD
#### 2. `test`
=======
#### 2. `validate`
>>>>>>> 142dfb5d

Validates a join definition before combining PDFs.  
It checks whether page references exist and reports how often each source page is used.

```bash
<<<<<<< HEAD
join-pdf test file1.pdf file2.pdf --join joinlist.json
=======
join-pdf validate file1.pdf file2.pdf --join joinlist.json
>>>>>>> 142dfb5d
```

or define the join inline using `--pages`:

```bash
<<<<<<< HEAD
join-pdf test file1.pdf file2.pdf --pages "0:1,blank,1:2-4,0:5"
=======
join-pdf validate file1.pdf file2.pdf --pages "0:1,blank,1:2-4,0:5"
>>>>>>> 142dfb5d
```

**Example Output:**

```
✅ No validation errors found.

📘 Usage Summary:
- file1.pdf: 1(1×), 5(1×) / total 12
- file2.pdf: 2(1×), 3(1×), 4(1×) / total 7
```

---

#### 3. `join`

Creates a new combined PDF according to a defined page order.

##### Option A — using a JSON join list

```bash
join-pdf join file1.pdf file2.pdf --join joinlist.json --out result.pdf
```

**joinlist.json Example:**

```json
[
  { "pdf": 0, "page": 1 },
  { "blank": true },
  { "pdf": 1, "page": "2-4" },
  { "pdf": 0, "page": 5 }
]
```

##### Option B — inline with `--pages`

```bash
join-pdf join file1.pdf file2.pdf --pages "0:1,blank,1:2-4,0:5" --out result.pdf
```

---

### Options Summary

| Option | Description | Example |
|--------|--------------|----------|
| `-j, --join <file>` | Path to a JSON join definition file | `--join joinlist.json` |
| `-p, --pages <definition>` | Inline page definition string | `--pages "0:1,blank,1:2-4"` |
| `-o, --out <file>` | Output file name | `--out result.pdf` |
| `--help` | Show command help | `join-pdf join --help` |

---

### Page Definition Syntax (`--pages`)

Each token in the `--pages` string is separated by commas:

| Token Type | Meaning | Example |
|-------------|----------|----------|
| `0:1` | Page 1 from first PDF | `0:1` |
| `1:2-4` | Pages 2 through 4 from second PDF | `1:2-4` |
| `blank` | Insert a blank page | `blank` |

PDFs are indexed **starting at 0**, in the order they are listed on the command line.

---

## Programmatic Usage in Node.js

You can also use `join-pdf` as a module in your Node.js or TypeScript projects.

### 🔹 Import

```ts
<<<<<<< HEAD
import { listPdfs, join, testList } from "join-pdf";
=======
import { listPdfs, join, validateList } from "join-pdf";
>>>>>>> 142dfb5d
```

---

### `async listPdfs(pdfs: string[]): Promise<{ file: string; totalPages: number }[]>`

Reads all given PDFs and returns their total page counts.

```ts
const info = await listPdfs(["a.pdf", "b.pdf"]);
console.log(info);
```

**Example Output:**

```js
[
  { file: "a.pdf", totalPages: 12 },
  { file: "b.pdf", totalPages: 7 }
]
```

---

### `async join(pdfs: string[], joinList: JoinItem[]): Promise<Uint8Array>`

Combines PDFs according to a defined page order.

```ts
const joinList = [
  { pdf: 0, page: 1 },
  { blank: true },
  { pdf: 1, page: "2-4" },
  { pdf: 0, page: 5 }
];

const bytes = await join(["a.pdf", "b.pdf"], joinList);
await fs.writeFile("output.pdf", bytes);
```

✅ You can reuse or skip pages  
✅ You can insert blank pages  
✅ You can use page ranges like `"2-5"`

---

<<<<<<< HEAD
### `async testList(pdfs: string[], joinList: JoinItem[]): Promise<TestResult>`
=======
### `async validateList(pdfs: string[], joinList: JoinItem[]): Promise<TestResult>`
>>>>>>> 142dfb5d

Validates that all referenced pages exist and reports usage.

```ts
<<<<<<< HEAD
const result = await testList(["a.pdf", "b.pdf"], joinList);
=======
const result = await validateList(["a.pdf", "b.pdf"], joinList);
>>>>>>> 142dfb5d

if (result.errors.length) {
  console.error("Errors:", result.errors);
} else {
  console.log("Usage:", result.usage);
}
```

**Example Output:**

```js
{
  errors: [],
  usage: [
    { file: "a.pdf", totalPages: 12, usedPages: { "1": 1, "5": 1 } },
    { file: "b.pdf", totalPages: 7, usedPages: { "2": 1, "3": 1, "4": 1 } }
  ]
}
```

---

## JSON JoinList Format

Each item in the join list is an object with one of the following forms:

| Type | Example | Description |
|------|----------|-------------|
| Single Page | `{ "pdf": 0, "page": 1 }` | Take page 1 from first PDF |
| Page Range | `{ "pdf": 1, "page": "3-5" }` | Take pages 3–5 from second PDF |
| Blank Page | `{ "blank": true }` | Insert a blank page |

---

## Example Project Structure

```
my-project/
├─ src/
│  ├─ join-pdf.ts
│  └─ cli.ts
├─ package.json
└─ joinlist.json
```

---

## Tips

- You can reuse pages multiple times (e.g., `{ "pdf": 0, "page": 1 }` repeated).
- Non-consecutive pages are supported — order is fully flexible.
<<<<<<< HEAD
- `testList` helps ensure all requested pages exist before joining.
=======
- `validateList` helps ensure all requested pages exist before joining.
>>>>>>> 142dfb5d
- Works best with **Node.js v18+**.

---

## License

MIT © 2025 Florian Walzel<|MERGE_RESOLUTION|>--- conflicted
+++ resolved
@@ -52,31 +52,19 @@
 
 ---
 
-<<<<<<< HEAD
-#### 2. `test`
-=======
 #### 2. `validate`
->>>>>>> 142dfb5d
 
 Validates a join definition before combining PDFs.  
 It checks whether page references exist and reports how often each source page is used.
 
 ```bash
-<<<<<<< HEAD
-join-pdf test file1.pdf file2.pdf --join joinlist.json
-=======
 join-pdf validate file1.pdf file2.pdf --join joinlist.json
->>>>>>> 142dfb5d
 ```
 
 or define the join inline using `--pages`:
 
 ```bash
-<<<<<<< HEAD
-join-pdf test file1.pdf file2.pdf --pages "0:1,blank,1:2-4,0:5"
-=======
 join-pdf validate file1.pdf file2.pdf --pages "0:1,blank,1:2-4,0:5"
->>>>>>> 142dfb5d
 ```
 
 **Example Output:**
@@ -152,11 +140,7 @@
 ### 🔹 Import
 
 ```ts
-<<<<<<< HEAD
-import { listPdfs, join, testList } from "join-pdf";
-=======
 import { listPdfs, join, validateList } from "join-pdf";
->>>>>>> 142dfb5d
 ```
 
 ---
@@ -203,20 +187,12 @@
 
 ---
 
-<<<<<<< HEAD
-### `async testList(pdfs: string[], joinList: JoinItem[]): Promise<TestResult>`
-=======
 ### `async validateList(pdfs: string[], joinList: JoinItem[]): Promise<TestResult>`
->>>>>>> 142dfb5d
 
 Validates that all referenced pages exist and reports usage.
 
 ```ts
-<<<<<<< HEAD
-const result = await testList(["a.pdf", "b.pdf"], joinList);
-=======
 const result = await validateList(["a.pdf", "b.pdf"], joinList);
->>>>>>> 142dfb5d
 
 if (result.errors.length) {
   console.error("Errors:", result.errors);
@@ -268,11 +244,7 @@
 
 - You can reuse pages multiple times (e.g., `{ "pdf": 0, "page": 1 }` repeated).
 - Non-consecutive pages are supported — order is fully flexible.
-<<<<<<< HEAD
-- `testList` helps ensure all requested pages exist before joining.
-=======
 - `validateList` helps ensure all requested pages exist before joining.
->>>>>>> 142dfb5d
 - Works best with **Node.js v18+**.
 
 ---
